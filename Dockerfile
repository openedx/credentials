--- conflicted
+++ resolved
@@ -16,19 +16,11 @@
 
 # If you add a package here please include a comment above describing what it is used for
 RUN apt-get update && \
-<<<<<<< HEAD
-    apt-get install -y software-properties-common && \
+    apt-get install --no-install-recommends -y software-properties-common && \
     apt-add-repository -y ppa:deadsnakes/ppa && apt-get update && \
-    apt-get upgrade -qy && apt-get install language-pack-en locales gettext git \
+    apt-get upgrade -qy && apt-get install --no-install-recommends language-pack-en locales gettext git \
     python3.8-dev python3.8-venv libmysqlclient-dev libssl-dev build-essential wget unzip pkg-config -qy && \
     rm -rf /var/lib/apt/lists/*
-=======
-apt-get install --no-install-recommends -y software-properties-common && \
-apt-add-repository -y ppa:deadsnakes/ppa && apt-get update && \
-apt-get upgrade -qy && apt-get install --no-install-recommends language-pack-en locales gettext git \
-python3.8-dev python3.8-venv libmysqlclient-dev libssl-dev build-essential wget unzip pkg-config -qy && \
-rm -rf /var/lib/apt/lists/*
->>>>>>> a458b340
 
 # Create Python env
 ENV VIRTUAL_ENV=/edx/app/credentials/venvs/credentials
@@ -40,11 +32,7 @@
 ENV NODE_ENV=/edx/app/credentials/nodeenvs/credentials
 RUN nodeenv $NODE_ENV --node=18.17.1 --prebuilt
 ENV PATH="$NODE_ENV/bin:$PATH"
-<<<<<<< HEAD
-RUN npm install -g npm@9.x.x
-=======
-RUN npm install -g npm@8.5.3 && npm cache clean --force;
->>>>>>> a458b340
+RUN npm install -g npm@9.x.x && npm cache clean --force;
 
 RUN locale-gen en_US.UTF-8
 ENV LANG en_US.UTF-8
