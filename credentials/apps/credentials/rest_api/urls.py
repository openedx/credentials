<<<<<<< HEAD
from django.urls import include, re_path
=======
from django.urls import include, path
>>>>>>> 84d3f1e5

from credentials.apps.credentials.rest_api.v1 import urls as v1_credentials_api_urls


# NOTE: Although this is v1 and other APIs in this application are v2,
# the API naming and code layout convention here is what we are using, per
# https://openedx.atlassian.net/wiki/spaces/AC/pages/18350757/edX+REST+API+Conventions
urlpatterns = [
<<<<<<< HEAD
    re_path("v1/", include((v1_credentials_api_urls, "v1"), namespace="v1")),
=======
    path("v1/", include((v1_credentials_api_urls, "v1"), namespace="v1")),
>>>>>>> 84d3f1e5
]<|MERGE_RESOLUTION|>--- conflicted
+++ resolved
@@ -1,8 +1,4 @@
-<<<<<<< HEAD
-from django.urls import include, re_path
-=======
 from django.urls import include, path
->>>>>>> 84d3f1e5
 
 from credentials.apps.credentials.rest_api.v1 import urls as v1_credentials_api_urls
 
@@ -11,9 +7,5 @@
 # the API naming and code layout convention here is what we are using, per
 # https://openedx.atlassian.net/wiki/spaces/AC/pages/18350757/edX+REST+API+Conventions
 urlpatterns = [
-<<<<<<< HEAD
-    re_path("v1/", include((v1_credentials_api_urls, "v1"), namespace="v1")),
-=======
     path("v1/", include((v1_credentials_api_urls, "v1"), namespace="v1")),
->>>>>>> 84d3f1e5
 ]