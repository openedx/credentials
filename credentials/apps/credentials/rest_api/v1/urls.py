--- conflicted
+++ resolved
@@ -1,18 +1,10 @@
-<<<<<<< HEAD
-from django.urls import re_path
-=======
 from django.urls import path
->>>>>>> 84d3f1e5
 
 from credentials.apps.credentials.rest_api.v1.views import LearnerCertificateStatusView
 
 
 urlpatterns = [
-<<<<<<< HEAD
-    re_path(
-=======
     path(
->>>>>>> 84d3f1e5
         "learner_cert_status/",
         LearnerCertificateStatusView.as_view(),
         name="learner_cert_status",
