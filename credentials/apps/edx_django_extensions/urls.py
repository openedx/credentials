--- conflicted
+++ resolved
@@ -4,9 +4,5 @@
 
 
 urlpatterns = [
-<<<<<<< HEAD
-    path(r"^$", views.ManagementView.as_view(), name="index"),
-=======
     path("", views.ManagementView.as_view(), name="index"),
->>>>>>> 84d3f1e5
 ]