--- conflicted
+++ resolved
@@ -14,13 +14,8 @@
     help = "Generate private key for Issuer (JWK) and a decentralized identifier (DID) based on that key"
 
     def handle(self, *args, **options):
-<<<<<<< HEAD
-        key = didkit.generate_ed25519_key()
-        did = didkit.key_to_did(jwk=key, method_pattern="key")
-=======
         key = didkit.generate_ed25519_key()  # pylint: disable=no-member, useless-suppression
         did = didkit.key_to_did(jwk=key, method_pattern="key")  # pylint: disable=no-member, useless-suppression
->>>>>>> 2380382f
 
         issuer_credentials = {
             "private_key": key,
