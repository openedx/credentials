name: CI

on:
  push:
    branches: [ master ]
  pull_request:
    branches: [ master ]

jobs:
  quality_and_translations_tests:
    runs-on: ubuntu-latest
    steps:
      - uses: actions/checkout@v3
      - uses: actions/setup-python@v4
        with:
          python-version: "3.8"
          architecture: x64
      - name: Install Dependencies
        run: make requirements
      - name: Install gettext
        run: |
          sudo apt-get update
          sudo apt-get install --no-install-recommends -y gettext
      - name: Run Tests
        run: |
          # make check_translations_up_to_date
          make validate_translations
          make quality
          make check_keywords
          make pii_check

  unit_tests:
    runs-on: ubuntu-latest
    strategy:
      matrix:
        python-version: ["py38"]
<<<<<<< HEAD
        django-version: ["django42"]
=======
        django-version: ["django32", "django42"]
>>>>>>> ba3c5c15
        node-version: [ 16.14.0 ]
    steps:
      - uses: actions/checkout@v3
      - uses: actions/setup-python@v4
        with:
          python-version: "3.8"
          architecture: x64
      - name: Setup Node
        uses: actions/setup-node@v3
        with:
          node-version: ${{ matrix.node-version }}
      - name: Install Dependencies
        run: make requirements
      - name: Install Firefox
        run: |
          sudo apt-get update
          sudo apt-get install --no-install-recommends -y firefox xvfb
      - name: Run Tests
        env:
          TOXENV: ${{ matrix.django-version }}
        run: |
          make static
          make tests

  code_coverage:
    runs-on: ubuntu-latest
    strategy:
      matrix:
        python-version: ["py38"]
        django-version: ["django42"]
        node-version: [ 16.14.0 ]
    steps:
      - uses: actions/checkout@v3
      - uses: actions/setup-python@v4
        with:
          python-version: "3.8"
          architecture: x64
      - name: Setup Node
        uses: actions/setup-node@v3
        with:
          node-version: ${{ matrix.node-version }}
      - name: Install Dependencies
        run: make requirements
      - name: Install Firefox
        run: |
          sudo apt-get update
          sudo apt-get install --no-install-recommends -y firefox xvfb
      - name: Run Tests (required for code cov)
        env:
          TOXENV: ${{ matrix.django-version }}
        run: |
          make static
          make tests
      - name: Run code coverage
        uses: codecov/codecov-action@v3
        with:
          flags: unittests
          fail_ci_if_error: true

  docs:
    runs-on: ubuntu-latest
    steps:
      - uses: actions/checkout@v3
      - uses: actions/setup-python@v4
        with:
          python-version: "3.8"
          architecture: x64
      - name: Install Dependencies
        run: make requirements
      - name: Build the docs
        run: make docs<|MERGE_RESOLUTION|>--- conflicted
+++ resolved
@@ -34,11 +34,7 @@
     strategy:
       matrix:
         python-version: ["py38"]
-<<<<<<< HEAD
         django-version: ["django42"]
-=======
-        django-version: ["django32", "django42"]
->>>>>>> ba3c5c15
         node-version: [ 16.14.0 ]
     steps:
       - uses: actions/checkout@v3
