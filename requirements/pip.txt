#
# This file is autogenerated by pip-compile with Python 3.11
# by the following command:
#
#    make upgrade
#
wheel==0.43.0
    # via -r requirements/pip.in

# The following packages are considered to be unsafe in a requirements file:
pip==24.1.2
    # via -r requirements/pip.in
<<<<<<< HEAD
setuptools==71.0.3
=======
setuptools==70.3.0
>>>>>>> d9ad5dd0
    # via -r requirements/pip.in<|MERGE_RESOLUTION|>--- conflicted
+++ resolved
@@ -10,9 +10,5 @@
 # The following packages are considered to be unsafe in a requirements file:
 pip==24.1.2
     # via -r requirements/pip.in
-<<<<<<< HEAD
-setuptools==71.0.3
-=======
 setuptools==70.3.0
->>>>>>> d9ad5dd0
     # via -r requirements/pip.in