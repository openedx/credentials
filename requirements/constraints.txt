--- conflicted
+++ resolved
@@ -36,9 +36,8 @@
 # APER-2422
 urllib3<2
 
-<<<<<<< HEAD
+
 django-simple-history<=3.1.1
-=======
+
 # Pinning mysqlclient to version 2.1.1 as newer version was breaking our build. This constraint will be re-evaluted as part of APER-2556
 mysqlclient<=2.1.1
->>>>>>> f0981ef9
