#
# This file is autogenerated by pip-compile with Python 3.11
# by the following command:
#
#    make upgrade
#
asgiref==3.8.1
    # via
    #   -r requirements/test.txt
    #   django
    #   django-cors-headers
<<<<<<< HEAD
=======
    #   django-stubs
>>>>>>> d9ad5dd0
astroid==3.2.3
    # via
    #   -r requirements/test.txt
    #   pylint
    #   pylint-celery
async-timeout==4.0.3
    # via
    #   -r requirements/test.txt
    #   redis
attrs==23.2.0
    # via
    #   -r requirements/test.txt
    #   edx-ace
    #   openedx-events
backoff==2.2.1
    # via
    #   -r requirements/test.txt
    #   segment-analytics-python
black==24.4.2
    # via -r requirements/test.txt
bleach==6.1.0
    # via -r requirements/test.txt
cachetools==5.4.0
    # via
    #   -r requirements/test.txt
    #   tox
certifi==2024.7.4
    # via
    #   -r requirements/test.txt
    #   requests
cffi==1.16.0
    # via
    #   -r requirements/test.txt
    #   cryptography
    #   pynacl
chardet==5.2.0
    # via
    #   -r requirements/test.txt
    #   tox
charset-normalizer==3.3.2
    # via
    #   -r requirements/test.txt
    #   requests
click==8.1.7
    # via
    #   -r requirements/test.txt
    #   black
    #   click-log
    #   code-annotations
    #   edx-django-utils
    #   edx-lint
click-log==0.4.0
    # via
    #   -r requirements/test.txt
    #   edx-lint
code-annotations==1.8.0
    # via
    #   -r requirements/test.txt
    #   edx-lint
    #   edx-toggles
colorama==0.4.6
    # via
    #   -r requirements/test.txt
    #   tox
coreapi==2.3.3
    # via
    #   -r requirements/test.txt
    #   django-rest-swagger
    #   openapi-codec
coreschema==0.0.4
    # via
    #   -r requirements/test.txt
    #   coreapi
coverage==7.6.0
    # via -r requirements/test.txt
cryptography==42.0.8
    # via
    #   -r requirements/test.txt
    #   pyjwt
    #   social-auth-core
ddt==1.7.2
    # via -r requirements/test.txt
defusedxml==0.8.0rc2
    # via
    #   -r requirements/test.txt
    #   python3-openid
    #   social-auth-core
didkit==0.3.2
    # via -r requirements/test.txt
dill==0.3.8
    # via
    #   -r requirements/test.txt
    #   pylint
distlib==0.3.8
    # via
    #   -r requirements/test.txt
    #   virtualenv
django==4.2.14
    # via
    #   -c requirements/common_constraints.txt
    #   -r requirements/test.txt
    #   django-appconf
    #   django-cors-headers
    #   django-crum
    #   django-debug-toolbar
    #   django-extensions
    #   django-filter
    #   django-model-utils
    #   django-simple-history
    #   django-statici18n
    #   django-storages
    #   django-stubs
    #   django-stubs-ext
    #   django-waffle
    #   djangorestframework
    #   drf-jwt
    #   drf-yasg
    #   edx-ace
    #   edx-auth-backends
    #   edx-credentials-themes
    #   edx-django-release-util
    #   edx-django-sites-extensions
    #   edx-django-utils
    #   edx-drf-extensions
    #   edx-event-bus-kafka
    #   edx-event-bus-redis
    #   edx-i18n-tools
    #   edx-toggles
    #   openedx-events
    #   social-auth-app-django
    #   xss-utils
django-appconf==1.0.6
    # via
    #   -r requirements/test.txt
    #   django-statici18n
django-cors-headers==4.4.0
    # via -r requirements/test.txt
django-crum==0.7.9
    # via
    #   -r requirements/test.txt
    #   edx-django-utils
    #   edx-toggles
django-debug-toolbar==4.4.6
    # via -r requirements/dev.in
django-extensions==3.2.3
    # via -r requirements/test.txt
django-filter==24.2
    # via -r requirements/test.txt
django-model-utils==4.5.1
    # via -r requirements/test.txt
django-ratelimit==4.1.0
    # via -r requirements/test.txt
django-rest-swagger==2.2.0
    # via -r requirements/test.txt
django-simple-history==3.7.0
    # via -r requirements/test.txt
django-sortedm2m==3.1.1
    # via -r requirements/test.txt
django-statici18n==2.5.0
    # via -r requirements/test.txt
django-storages==1.14.4
    # via -r requirements/test.txt
django-stubs==5.0.2
    # via -r requirements/dev.in
django-stubs-ext==5.0.2
    # via django-stubs
django-waffle==4.1.0
    # via
    #   -r requirements/test.txt
    #   edx-django-utils
    #   edx-drf-extensions
    #   edx-toggles
django-webpack-loader==3.1.0
    # via -r requirements/test.txt
djangorestframework==3.15.2
    # via
    #   -r requirements/test.txt
    #   django-rest-swagger
    #   drf-jwt
    #   drf-yasg
    #   edx-drf-extensions
dnspython==2.6.1
    # via
    #   -r requirements/test.txt
    #   pymongo
drf-jwt==1.19.2
    # via
    #   -r requirements/test.txt
    #   edx-drf-extensions
drf-yasg==1.21.7
    # via -r requirements/test.txt
edx-ace==1.9.1
    # via -r requirements/test.txt
edx-auth-backends==4.3.0
    # via -r requirements/test.txt
edx-ccx-keys==1.3.0
    # via
    #   -r requirements/test.txt
    #   openedx-events
edx-credentials-themes @ git+https://github.com/openedx/credentials-themes.git@0.4.17
    # via -r requirements/test.txt
edx-django-release-util==1.4.0
    # via -r requirements/test.txt
edx-django-sites-extensions==4.2.0
    # via -r requirements/test.txt
edx-django-utils==5.14.2
    # via
    #   -r requirements/test.txt
    #   edx-ace
    #   edx-drf-extensions
    #   edx-event-bus-kafka
    #   edx-event-bus-redis
    #   edx-rest-api-client
    #   edx-toggles
    #   openedx-events
edx-drf-extensions==10.3.0
    # via -r requirements/test.txt
edx-event-bus-kafka==5.7.0
    # via -r requirements/test.txt
edx-event-bus-redis @ git+https://github.com/openedx/event-bus-redis.git@v0.5.0
    # via -r requirements/test.txt
edx-i18n-tools==1.6.0
    # via
    #   -r requirements/dev.in
    #   -r requirements/test.txt
    #   edx-credentials-themes
edx-lint==5.3.7
    # via -r requirements/test.txt
edx-opaque-keys[django]==2.10.0
    # via
    #   -r requirements/test.txt
    #   edx-ccx-keys
    #   edx-drf-extensions
    #   openedx-events
edx-rest-api-client==5.7.1
    # via -r requirements/test.txt
edx-toggles==5.2.0
    # via
    #   -r requirements/test.txt
    #   edx-event-bus-kafka
<<<<<<< HEAD
    #   edx-event-bus-redis
exceptiongroup==1.2.2
    # via
    #   -r requirements/test.txt
    #   pytest
=======
>>>>>>> d9ad5dd0
factory-boy==3.3.0
    # via -r requirements/test.txt
faker==26.0.0
    # via
    #   -r requirements/test.txt
    #   factory-boy
fastavro==1.9.5
    # via
    #   -r requirements/test.txt
    #   openedx-events
filelock==3.15.4
    # via
    #   -r requirements/test.txt
    #   tox
    #   virtualenv
fontawesomefree==6.6.0
    # via -r requirements/test.txt
httpretty==1.1.4
    # via -r requirements/test.txt
idna==3.7
    # via
    #   -r requirements/test.txt
    #   requests
inflection==0.5.1
    # via
    #   -r requirements/test.txt
    #   drf-yasg
iniconfig==2.0.0
    # via
    #   -r requirements/test.txt
    #   pytest
isort==5.13.2
    # via
    #   -r requirements/test.txt
    #   pylint
itypes==1.2.0
    # via
    #   -r requirements/test.txt
    #   coreapi
jinja2==3.1.4
    # via
    #   -r requirements/test.txt
    #   code-annotations
    #   coreschema
lxml[html-clean]==5.1.1
    # via
    #   -c requirements/constraints.txt
    #   -r requirements/test.txt
    #   edx-credentials-themes
    #   edx-i18n-tools
markdown==3.6
    # via -r requirements/test.txt
markupsafe==2.1.5
    # via
    #   -r requirements/test.txt
    #   jinja2
mccabe==0.7.0
    # via
    #   -r requirements/test.txt
    #   pylint
mypy==1.10.1
    # via -r requirements/dev.in
mypy-extensions==1.0.0
    # via
    #   -r requirements/test.txt
    #   black
    #   mypy
mysqlclient==2.2.4
    # via -r requirements/test.txt
newrelic==9.12.0
    # via
    #   -r requirements/test.txt
    #   edx-django-utils
oauthlib==3.2.2
    # via
    #   -r requirements/test.txt
    #   requests-oauthlib
    #   social-auth-core
openapi-codec==1.3.2
    # via
    #   -r requirements/test.txt
    #   django-rest-swagger
openedx-atlas==0.6.1
    # via -r requirements/test.txt
openedx-events==9.11.0
    # via
    #   -r requirements/test.txt
    #   edx-event-bus-kafka
    #   edx-event-bus-redis
packaging==24.1
    # via
    #   -r requirements/test.txt
    #   black
    #   drf-yasg
    #   pyproject-api
    #   pytest
    #   tox
path==16.14.0
    # via
    #   -r requirements/test.txt
    #   edx-i18n-tools
pathspec==0.12.1
    # via
    #   -r requirements/test.txt
    #   black
pbr==6.0.0
    # via
    #   -r requirements/test.txt
    #   stevedore
pillow==10.4.0
    # via -r requirements/test.txt
platformdirs==4.2.2
    # via
    #   -r requirements/test.txt
    #   black
    #   pylint
    #   tox
    #   virtualenv
pluggy==1.5.0
    # via
    #   -r requirements/test.txt
    #   pytest
    #   tox
polib==1.2.0
    # via
    #   -r requirements/test.txt
    #   edx-i18n-tools
psutil==6.0.0
    # via
    #   -r requirements/test.txt
    #   edx-django-utils
pycparser==2.22
    # via
    #   -r requirements/test.txt
    #   cffi
pygments==2.18.0
    # via -r requirements/test.txt
pyjwt[crypto]==2.8.0
    # via
    #   -r requirements/test.txt
    #   drf-jwt
    #   edx-auth-backends
    #   edx-drf-extensions
    #   edx-rest-api-client
    #   segment-analytics-python
    #   social-auth-core
pylint==3.2.5
    # via
    #   -r requirements/test.txt
    #   edx-lint
    #   pylint-celery
    #   pylint-django
    #   pylint-plugin-utils
pylint-celery==0.3
    # via
    #   -r requirements/test.txt
    #   edx-lint
pylint-django==2.5.5
    # via
    #   -r requirements/test.txt
    #   edx-lint
pylint-plugin-utils==0.8.2
    # via
    #   -r requirements/test.txt
    #   pylint-celery
    #   pylint-django
pymemcache==4.0.0
    # via -r requirements/test.txt
pymongo==4.8.0
    # via
    #   -r requirements/test.txt
    #   edx-opaque-keys
pynacl==1.5.0
    # via
    #   -r requirements/test.txt
    #   edx-django-utils
pypng==0.20220715.0
    # via
    #   -r requirements/test.txt
    #   qrcode
pyproject-api==1.7.1
    # via
    #   -r requirements/test.txt
    #   tox
pytest==8.2.2
    # via
    #   -r requirements/test.txt
    #   pytest-django
pytest-django==4.8.0
    # via -r requirements/test.txt
python-dateutil==2.9.0.post0
    # via
    #   -r requirements/test.txt
    #   edx-ace
    #   faker
    #   segment-analytics-python
python-memcached==1.62
    # via -r requirements/test.txt
python-slugify==8.0.4
    # via
    #   -r requirements/test.txt
    #   code-annotations
python3-openid==3.2.0
    # via
    #   -r requirements/test.txt
    #   social-auth-core
pytz==2024.1
    # via
    #   -r requirements/test.txt
    #   drf-yasg
pyyaml==6.0.1
    # via
    #   -r requirements/test.txt
    #   code-annotations
    #   drf-yasg
    #   edx-django-release-util
    #   edx-i18n-tools
    #   responses
qrcode==7.4.2
    # via -r requirements/test.txt
<<<<<<< HEAD
redis==5.0.7
    # via
    #   -r requirements/test.txt
    #   walrus
=======
>>>>>>> d9ad5dd0
requests==2.32.3
    # via
    #   -r requirements/test.txt
    #   coreapi
    #   edx-drf-extensions
    #   edx-rest-api-client
    #   requests-oauthlib
    #   responses
    #   sailthru-client
    #   segment-analytics-python
    #   slumber
    #   social-auth-core
requests-oauthlib==2.0.0
    # via
    #   -r requirements/test.txt
    #   social-auth-core
responses==0.25.3
    # via -r requirements/test.txt
sailthru-client==2.2.3
    # via
    #   -r requirements/test.txt
    #   edx-ace
segment-analytics-python==2.3.2
    # via -r requirements/test.txt
semantic-version==2.10.0
    # via
    #   -r requirements/test.txt
    #   edx-drf-extensions
simplejson==3.19.2
    # via
    #   -r requirements/test.txt
    #   django-rest-swagger
    #   sailthru-client
six==1.16.0
    # via
    #   -r requirements/test.txt
    #   bleach
    #   edx-ace
    #   edx-auth-backends
    #   edx-ccx-keys
    #   edx-django-release-util
    #   edx-lint
    #   python-dateutil
slumber==0.7.1
    # via
    #   -r requirements/test.txt
    #   edx-rest-api-client
social-auth-app-django==5.4.2
    # via
    #   -r requirements/test.txt
    #   edx-auth-backends
social-auth-core==4.5.4
    # via
    #   -r requirements/test.txt
    #   edx-auth-backends
    #   social-auth-app-django
sqlparse==0.5.1
    # via
    #   -r requirements/test.txt
    #   django
    #   django-debug-toolbar
stevedore==5.2.0
    # via
    #   -r requirements/test.txt
    #   code-annotations
    #   edx-ace
    #   edx-django-utils
    #   edx-opaque-keys
testfixtures==8.3.0
    # via -r requirements/test.txt
text-unidecode==1.3
    # via
    #   -r requirements/test.txt
    #   python-slugify
tomlkit==0.13.0
    # via
    #   -r requirements/test.txt
    #   pylint
<<<<<<< HEAD
    #   pyproject-api
    #   pytest
    #   tox
tomlkit==0.13.0
    # via
    #   -r requirements/test.txt
    #   pylint
=======
>>>>>>> d9ad5dd0
tox==4.16.0
    # via -r requirements/test.txt
types-pyyaml==6.0.12.20240311
    # via django-stubs
typing-extensions==4.12.2
    # via
    #   -r requirements/test.txt
    #   django-stubs
    #   django-stubs-ext
    #   edx-opaque-keys
    #   mypy
    #   qrcode
uritemplate==4.1.1
    # via
    #   -r requirements/test.txt
    #   coreapi
    #   drf-yasg
urllib3==1.26.19
    # via
    #   -c requirements/constraints.txt
    #   -r requirements/test.txt
    #   requests
    #   responses
virtualenv==20.26.3
    # via
    #   -r requirements/test.txt
    #   tox
walrus==0.9.4
    # via
    #   -r requirements/test.txt
    #   edx-event-bus-redis
webencodings==0.5.1
    # via
    #   -r requirements/test.txt
    #   bleach
xss-utils==0.6.0
    # via -r requirements/test.txt<|MERGE_RESOLUTION|>--- conflicted
+++ resolved
@@ -9,10 +9,7 @@
     #   -r requirements/test.txt
     #   django
     #   django-cors-headers
-<<<<<<< HEAD
-=======
     #   django-stubs
->>>>>>> d9ad5dd0
 astroid==3.2.3
     # via
     #   -r requirements/test.txt
@@ -253,14 +250,6 @@
     # via
     #   -r requirements/test.txt
     #   edx-event-bus-kafka
-<<<<<<< HEAD
-    #   edx-event-bus-redis
-exceptiongroup==1.2.2
-    # via
-    #   -r requirements/test.txt
-    #   pytest
-=======
->>>>>>> d9ad5dd0
 factory-boy==3.3.0
     # via -r requirements/test.txt
 faker==26.0.0
@@ -481,13 +470,6 @@
     #   responses
 qrcode==7.4.2
     # via -r requirements/test.txt
-<<<<<<< HEAD
-redis==5.0.7
-    # via
-    #   -r requirements/test.txt
-    #   walrus
-=======
->>>>>>> d9ad5dd0
 requests==2.32.3
     # via
     #   -r requirements/test.txt
@@ -566,16 +548,6 @@
     # via
     #   -r requirements/test.txt
     #   pylint
-<<<<<<< HEAD
-    #   pyproject-api
-    #   pytest
-    #   tox
-tomlkit==0.13.0
-    # via
-    #   -r requirements/test.txt
-    #   pylint
-=======
->>>>>>> d9ad5dd0
 tox==4.16.0
     # via -r requirements/test.txt
 types-pyyaml==6.0.12.20240311
