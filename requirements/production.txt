#
# This file is autogenerated by pip-compile with python 3.8
# To update, run:
#
#    make upgrade
#
analytics-python==1.4.0
    # via -r requirements/base.txt
asgiref==3.5.2
    # via
    #   -r requirements/base.txt
    #   django
attrs==21.4.0
    # via
    #   -r requirements/base.txt
    #   edx-ace
backoff==1.10.0
    # via
    #   -r requirements/base.txt
    #   analytics-python
bleach==5.0.0
    # via -r requirements/base.txt
<<<<<<< HEAD
boto3==1.23.10
    # via django-ses
botocore==1.26.10
=======
boto3==1.23.8
    # via django-ses
botocore==1.26.8
>>>>>>> 4eda42a8
    # via
    #   boto3
    #   s3transfer
certifi==2022.5.18.1
    # via
    #   -r requirements/base.txt
    #   requests
cffi==1.15.0
    # via
    #   -r requirements/base.txt
    #   cryptography
    #   pynacl
charset-normalizer==2.0.12
    # via
    #   -r requirements/base.txt
    #   requests
click==8.1.3
    # via
    #   -r requirements/base.txt
    #   code-annotations
    #   edx-django-utils
code-annotations==1.3.0
    # via
    #   -r requirements/base.txt
    #   edx-toggles
coreapi==2.3.3
    # via
    #   -r requirements/base.txt
    #   django-rest-swagger
    #   openapi-codec
coreschema==0.0.4
    # via
    #   -r requirements/base.txt
    #   coreapi
cryptography==37.0.2
    # via
    #   -r requirements/base.txt
    #   pyjwt
    #   social-auth-core
defusedxml==0.7.1
    # via
    #   -r requirements/base.txt
    #   python3-openid
    #   social-auth-core
django==3.2.13
    # via
    #   -c requirements/common_constraints.txt
    #   -c requirements/constraints.txt
    #   -r requirements/base.txt
    #   django-appconf
    #   django-cors-headers
    #   django-crum
    #   django-extensions
    #   django-filter
    #   django-hijack
    #   django-ses
    #   django-statici18n
    #   django-storages
    #   djangorestframework
    #   drf-jwt
    #   edx-ace
    #   edx-auth-backends
    #   edx-credentials-themes
    #   edx-django-release-util
    #   edx-django-sites-extensions
    #   edx-django-utils
    #   edx-drf-extensions
    #   edx-i18n-tools
    #   edx-toggles
    #   xss-utils
django-appconf==1.0.5
    # via
    #   -r requirements/base.txt
    #   django-statici18n
django-cors-headers==3.12.0
    # via -r requirements/base.txt
django-crum==0.7.9
    # via
    #   -r requirements/base.txt
    #   edx-django-utils
    #   edx-toggles
django-extensions==3.1.5
    # via -r requirements/base.txt
django-filter==21.1
    # via -r requirements/base.txt
django-hijack==2.3.0
    # via
    #   -c requirements/constraints.txt
    #   -r requirements/base.txt
django-ratelimit==3.0.1
    # via -r requirements/base.txt
django-rest-swagger==2.2.0
    # via -r requirements/base.txt
django-ses==3.0.1
    # via -r requirements/production.in
django-simple-history==3.0.0
    # via
    #   -c requirements/common_constraints.txt
    #   -r requirements/base.txt
django-sortedm2m==3.1.1
    # via -r requirements/base.txt
django-statici18n==2.2.0
    # via -r requirements/base.txt
django-storages==1.12.3
    # via -r requirements/base.txt
django-waffle==2.4.1
    # via
    #   -r requirements/base.txt
    #   edx-django-utils
    #   edx-drf-extensions
    #   edx-toggles
django-webpack-loader==1.5.0
    # via -r requirements/base.txt
djangorestframework==3.13.1
    # via
    #   -r requirements/base.txt
    #   django-rest-swagger
    #   drf-jwt
    #   edx-drf-extensions
drf-jwt==1.19.2
    # via
    #   -r requirements/base.txt
    #   edx-drf-extensions
edx-ace==1.5.0
    # via -r requirements/base.txt
edx-auth-backends==4.1.0
    # via -r requirements/base.txt
edx_credentials_themes @ git+https://github.com/edx/credentials-themes.git@0.1.114
    # via -r requirements/base.txt
edx-django-release-util==1.2.0
    # via -r requirements/base.txt
edx-django-sites-extensions==4.0.0
    # via -r requirements/base.txt
edx-django-utils==5.0.0
    # via
    #   -r requirements/base.txt
    #   edx-drf-extensions
    #   edx-rest-api-client
    #   edx-toggles
edx-drf-extensions==8.0.1
    # via -r requirements/base.txt
edx-i18n-tools==0.9.1
    # via
    #   -r requirements/base.txt
    #   edx-credentials-themes
edx-opaque-keys==2.3.0
    # via
    #   -r requirements/base.txt
    #   edx-drf-extensions
edx-rest-api-client==5.5.0
    # via -r requirements/base.txt
edx-toggles==5.0.0
    # via -r requirements/base.txt
future==0.18.2
    # via
    #   -r requirements/base.txt
    #   pyjwkest
gevent==21.12.0
    # via -r requirements/production.in
gitdb==4.0.9
    # via
    #   -r requirements/base.txt
    #   gitpython
gitpython==3.1.27
    # via
    #   -r requirements/base.txt
    #   transifex-client
greenlet==1.1.2
    # via gevent
gunicorn==20.1.0
    # via -r requirements/production.in
idna==3.3
    # via
    #   -r requirements/base.txt
    #   requests
importlib-metadata==4.11.4
    # via
    #   -r requirements/base.txt
    #   markdown
itypes==1.2.0
    # via
    #   -r requirements/base.txt
    #   coreapi
jinja2==3.1.2
    # via
    #   -r requirements/base.txt
    #   code-annotations
    #   coreschema
jmespath==1.0.0
    # via
    #   boto3
    #   botocore
markdown==3.3.7
    # via -r requirements/base.txt
markupsafe==2.1.1
    # via
    #   -r requirements/base.txt
    #   jinja2
monotonic==1.6
    # via
    #   -r requirements/base.txt
    #   analytics-python
mysqlclient==2.1.0
    # via -r requirements/base.txt
newrelic==7.10.0.175
    # via
    #   -r requirements/base.txt
    #   -r requirements/production.in
    #   edx-django-utils
nodeenv==1.6.0
    # via -r requirements/production.in
oauthlib==3.2.0
    # via
    #   -r requirements/base.txt
    #   requests-oauthlib
    #   social-auth-core
openapi-codec==1.3.2
    # via
    #   -r requirements/base.txt
    #   django-rest-swagger
path==16.4.0
    # via
    #   -r requirements/base.txt
    #   edx-i18n-tools
pbr==5.9.0
    # via
    #   -r requirements/base.txt
    #   stevedore
pillow==9.1.1
    # via -r requirements/base.txt
polib==1.1.1
    # via
    #   -r requirements/base.txt
    #   edx-i18n-tools
psutil==5.9.1
    # via
    #   -r requirements/base.txt
    #   edx-django-utils
pycparser==2.21
    # via
    #   -r requirements/base.txt
    #   cffi
pycryptodomex==3.14.1
    # via
    #   -r requirements/base.txt
    #   pyjwkest
pygments==2.12.0
    # via -r requirements/base.txt
pyjwkest==1.4.2
    # via
    #   -r requirements/base.txt
    #   edx-drf-extensions
pyjwt[crypto]==2.4.0
    # via
    #   -r requirements/base.txt
    #   drf-jwt
    #   edx-auth-backends
    #   edx-drf-extensions
    #   edx-rest-api-client
    #   social-auth-core
pymongo==3.12.3
    # via
    #   -r requirements/base.txt
    #   edx-opaque-keys
pynacl==1.5.0
    # via
    #   -r requirements/base.txt
    #   edx-django-utils
python-dateutil==2.8.2
    # via
    #   -r requirements/base.txt
    #   analytics-python
    #   botocore
    #   edx-ace
    #   edx-drf-extensions
python-memcached==1.59
    # via -r requirements/base.txt
python-slugify==4.0.1
    # via
    #   -r requirements/base.txt
    #   code-annotations
    #   transifex-client
python3-openid==3.2.0
    # via
    #   -r requirements/base.txt
    #   social-auth-core
pytz==2022.1
    # via
    #   -r requirements/base.txt
    #   django
    #   django-ses
    #   djangorestframework
pyyaml==5.4.1
    # via
    #   -c requirements/constraints.txt
    #   -r requirements/base.txt
    #   -r requirements/production.in
    #   code-annotations
    #   edx-django-release-util
    #   edx-i18n-tools
requests==2.27.1
    # via
    #   -r requirements/base.txt
    #   analytics-python
    #   coreapi
    #   edx-drf-extensions
    #   edx-rest-api-client
    #   pyjwkest
    #   requests-oauthlib
    #   sailthru-client
    #   slumber
    #   social-auth-core
    #   transifex-client
requests-oauthlib==1.3.1
    # via
    #   -r requirements/base.txt
    #   social-auth-core
s3transfer==0.5.2
    # via boto3
sailthru-client==2.2.3
    # via
    #   -r requirements/base.txt
    #   edx-ace
semantic-version==2.10.0
    # via
    #   -r requirements/base.txt
    #   edx-drf-extensions
simplejson==3.17.6
    # via
    #   -r requirements/base.txt
    #   django-rest-swagger
    #   sailthru-client
six==1.16.0
    # via
    #   -r requirements/base.txt
    #   analytics-python
    #   bleach
    #   edx-ace
    #   edx-auth-backends
    #   edx-django-release-util
    #   edx-drf-extensions
    #   pyjwkest
    #   python-dateutil
    #   python-memcached
    #   transifex-client
slumber==0.7.1
    # via
    #   -r requirements/base.txt
    #   edx-rest-api-client
smmap==5.0.0
    # via
    #   -r requirements/base.txt
    #   gitdb
social-auth-app-django==5.0.0
    # via
    #   -r requirements/base.txt
    #   edx-auth-backends
social-auth-core==4.2.0
    # via
    #   -r requirements/base.txt
    #   edx-auth-backends
    #   social-auth-app-django
sqlparse==0.4.2
    # via
    #   -r requirements/base.txt
    #   django
stevedore==3.5.0
    # via
    #   -r requirements/base.txt
    #   code-annotations
    #   edx-ace
    #   edx-django-utils
    #   edx-opaque-keys
text-unidecode==1.3
    # via
    #   -r requirements/base.txt
    #   python-slugify
transifex-client==0.14.4
    # via
    #   -r requirements/base.txt
    #   edx-credentials-themes
uritemplate==4.1.1
    # via
    #   -r requirements/base.txt
    #   coreapi
urllib3==1.26.9
    # via
    #   -r requirements/base.txt
    #   botocore
    #   requests
    #   transifex-client
webencodings==0.5.1
    # via
    #   -r requirements/base.txt
    #   bleach
xss-utils==0.4.0
    # via -r requirements/base.txt
zipp==3.8.0
    # via
    #   -r requirements/base.txt
    #   importlib-metadata
zope-event==4.5.0
    # via gevent
zope-interface==5.4.0
    # via gevent

# The following packages are considered to be unsafe in a requirements file:
# setuptools<|MERGE_RESOLUTION|>--- conflicted
+++ resolved
@@ -20,15 +20,9 @@
     #   analytics-python
 bleach==5.0.0
     # via -r requirements/base.txt
-<<<<<<< HEAD
 boto3==1.23.10
     # via django-ses
 botocore==1.26.10
-=======
-boto3==1.23.8
-    # via django-ses
-botocore==1.26.8
->>>>>>> 4eda42a8
     # via
     #   boto3
     #   s3transfer
