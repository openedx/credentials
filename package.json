--- conflicted
+++ resolved
@@ -34,17 +34,6 @@
     "babel-loader": "9.1.3",
     "codecov": "3.8.3",
     "edx-custom-a11y-rules": "3.0.1",
-<<<<<<< HEAD
-=======
-    "enzyme": "3.11.0",
-    "enzyme-adapter-react-16": "1.15.7",
-    "eslint": "8.45.0",
-    "eslint-config-airbnb": "19.0.4",
-    "eslint-plugin-import": "2.27.5",
-    "eslint-plugin-jsx-a11y": "6.7.1",
-    "eslint-plugin-react": "7.33.0",
-    "eslint-plugin-react-hooks": "4.6.0",
->>>>>>> 7a08a267
     "geckodriver": "4.1.3",
     "jasmine-core": "3.99.1",
     "jasmine-jquery": "2.1.1",
