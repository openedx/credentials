{
  "name": "edx-credentials",
  "license": "AGPL-3.0",
  "repository": {
    "type": "git",
    "url": "git://github.com/openedx/credentials"
  },
  "scripts": {
    "lint": "eslint --ext .js --ext .jsx ./credentials/static"
  },
  "dependencies": {
    "@edx/paragon": "19.19.1",
    "bi-app-sass": "1.1.0",
    "bootstrap": "4.6.1",
<<<<<<< HEAD
=======
    "core-js": "3.31.1",
    "css-loader": "6.8.1",
    "css-minimizer-webpack-plugin": "3.4.1",
>>>>>>> 97acd097
    "file-loader": "6.2.0",
    "font-awesome": "4.7.0",
    "imports-loader": "3.1.1",
    "mini-css-extract-plugin": "2.7.6",
    "regenerator-runtime": "0.13.11",
<<<<<<< HEAD
    "sass": "1.63.5"
=======
    "sass": "1.63.6",
    "sass-loader": "12.6.0",
    "style-loader": "3.3.3",
    "url-loader": "4.1.1",
    "webpack": "5.88.2",
    "webpack-bundle-tracker": "1.8.1"
>>>>>>> 97acd097
  },
  "devDependencies": {
    "@edx/eslint-config": "1.3.0",
    "codecov": "3.8.3",
    "edx-custom-a11y-rules": "3.0.1",
<<<<<<< HEAD
    "eslint": "8.43.0",
=======
    "enzyme": "3.11.0",
    "enzyme-adapter-react-16": "1.15.7",
    "eslint": "8.45.0",
>>>>>>> 97acd097
    "eslint-config-airbnb": "19.0.4",
    "eslint-plugin-import": "2.27.5",
    "eslint-plugin-jsx-a11y": "6.7.1",
    "geckodriver": "3.2.0",
    "jasmine-core": "3.99.1",
    "jasmine-jquery": "2.1.1",
    "jquery": "3.7.0",
<<<<<<< HEAD
=======
    "karma": "6.4.2",
    "karma-coverage": "2.2.1",
    "karma-firefox-launcher": "2.1.2",
    "karma-jasmine": "4.0.2",
    "karma-jasmine-jquery-2": "0.1.1",
    "karma-spec-reporter": "0.0.36",
    "karma-webpack": "5.0.0",
    "webpack-cli": "5.1.4"
>>>>>>> 97acd097
  }
}<|MERGE_RESOLUTION|>--- conflicted
+++ resolved
@@ -12,56 +12,22 @@
     "@edx/paragon": "19.19.1",
     "bi-app-sass": "1.1.0",
     "bootstrap": "4.6.1",
-<<<<<<< HEAD
-=======
     "core-js": "3.31.1",
     "css-loader": "6.8.1",
     "css-minimizer-webpack-plugin": "3.4.1",
->>>>>>> 97acd097
-    "file-loader": "6.2.0",
-    "font-awesome": "4.7.0",
-    "imports-loader": "3.1.1",
-    "mini-css-extract-plugin": "2.7.6",
-    "regenerator-runtime": "0.13.11",
-<<<<<<< HEAD
-    "sass": "1.63.5"
-=======
-    "sass": "1.63.6",
-    "sass-loader": "12.6.0",
-    "style-loader": "3.3.3",
-    "url-loader": "4.1.1",
-    "webpack": "5.88.2",
-    "webpack-bundle-tracker": "1.8.1"
->>>>>>> 97acd097
+    "sass": "1.63.6"
   },
   "devDependencies": {
     "@edx/eslint-config": "1.3.0",
     "codecov": "3.8.3",
     "edx-custom-a11y-rules": "3.0.1",
-<<<<<<< HEAD
-    "eslint": "8.43.0",
-=======
-    "enzyme": "3.11.0",
-    "enzyme-adapter-react-16": "1.15.7",
     "eslint": "8.45.0",
->>>>>>> 97acd097
     "eslint-config-airbnb": "19.0.4",
     "eslint-plugin-import": "2.27.5",
     "eslint-plugin-jsx-a11y": "6.7.1",
     "geckodriver": "3.2.0",
     "jasmine-core": "3.99.1",
     "jasmine-jquery": "2.1.1",
-    "jquery": "3.7.0",
-<<<<<<< HEAD
-=======
-    "karma": "6.4.2",
-    "karma-coverage": "2.2.1",
-    "karma-firefox-launcher": "2.1.2",
-    "karma-jasmine": "4.0.2",
-    "karma-jasmine-jquery-2": "0.1.1",
-    "karma-spec-reporter": "0.0.36",
-    "karma-webpack": "5.0.0",
-    "webpack-cli": "5.1.4"
->>>>>>> 97acd097
+    "jquery": "3.7.0"
   }
 }